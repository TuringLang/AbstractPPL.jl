module AbstractPPL


include("varname.jl")
<<<<<<< HEAD
include("contexts.jl")
include("abstractpp.jl")


# Abstract model functions
export AbstractProbabilisticProgram
export generate,
    logdensity,
    logjoint,
    loglikelihood,
    logprior,
    sample

=======
include("abstractprobprog.jl")
include("abstractmodeltrace.jl")


>>>>>>> f7b4725f
# VarName
export VarName,
    getsym,
    getindexing,
    inspace,
    subsumes,
    varname,
    vinds,
    vsym,
    @varname,
    @vinds,
    @vsym


# Abstract model functions
export AbstractProbabilisticProgram


# Abstract traces
export AbstractModelTrace


end # module<|MERGE_RESOLUTION|>--- conflicted
+++ resolved
@@ -2,26 +2,11 @@
 
 
 include("varname.jl")
-<<<<<<< HEAD
 include("contexts.jl")
-include("abstractpp.jl")
-
-
-# Abstract model functions
-export AbstractProbabilisticProgram
-export generate,
-    logdensity,
-    logjoint,
-    loglikelihood,
-    logprior,
-    sample
-
-=======
 include("abstractprobprog.jl")
 include("abstractmodeltrace.jl")
 
 
->>>>>>> f7b4725f
 # VarName
 export VarName,
     getsym,
@@ -38,6 +23,12 @@
 
 # Abstract model functions
 export AbstractProbabilisticProgram
+export generate,
+    logdensity,
+    logjoint,
+    loglikelihood,
+    logprior,
+    sample
 
 
 # Abstract traces
