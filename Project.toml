--- conflicted
+++ resolved
@@ -15,9 +15,5 @@
 [compat]
 AbstractMCMC = "2, 3, 4"
 DensityInterface = "0.4"
-<<<<<<< HEAD
 Setfield = "0.8.2, 1"
-=======
-Setfield = "0.8.1, 1"
->>>>>>> e57ebca1
 julia = "~1.6.6, 1.7.3"