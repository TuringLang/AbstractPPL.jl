--- conflicted
+++ resolved
@@ -11,22 +11,14 @@
 DensityInterface = "b429d917-457f-4dbc-8f4c-0cc954292b1d"
 JSON = "682c06a0-de6a-54ab-a142-c8b1cf79cde6"
 Random = "9a3f8284-a2c9-5f02-9a11-845980a1fd5c"
-<<<<<<< HEAD
-Setfield = "efcf1570-3423-57d1-acb7-fd33fddbac46"
 SparseArrays = "2f01184e-e22b-5df5-ae63-d93ebab69eaf"
 StatsBase = "2913bbd2-ae8a-5f71-8c99-4fb6c76f3a91"
-=======
->>>>>>> 82e1e4af
 
 [compat]
 AbstractMCMC = "2, 3, 4, 5"
 Accessors = "0.1"
 DensityInterface = "0.4"
-<<<<<<< HEAD
-Setfield = "0.8.2, 1"
+JSON = "0.19 - 0.21"
+Random = "1.6"
 StatsBase = "0.32, 0.33"
-=======
-JSON = "0.19 - 0.21"
->>>>>>> 82e1e4af
-Random = "1.6"
 julia = "~1.6.6, 1.7.3"