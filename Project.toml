name = "AbstractPPL"
uuid = "7a57a42e-76ec-4ea3-a279-07e840d6d9cf"
keywords = ["probablistic programming"]
license = "MIT"
desc = "Common interfaces for probabilistic programming"
version = "0.5.3"

[deps]
AbstractMCMC = "80f14c24-f653-4e6a-9b94-39d6b0f70001"
DensityInterface = "b429d917-457f-4dbc-8f4c-0cc954292b1d"
Random = "9a3f8284-a2c9-5f02-9a11-845980a1fd5c"
Setfield = "efcf1570-3423-57d1-acb7-fd33fddbac46"
SparseArrays = "2f01184e-e22b-5df5-ae63-d93ebab69eaf"

[compat]
AbstractMCMC = "2, 3, 4"
DensityInterface = "0.4"
<<<<<<< HEAD
Setfield = "0.7.1, 0.8, 1"
julia = "1.6"
=======
Setfield = "0.7.1, 0.8"
julia = "~1.6.6, 1.7.3"
>>>>>>> 3e6f9937
<|MERGE_RESOLUTION|>--- conflicted
+++ resolved
@@ -15,10 +15,5 @@
 [compat]
 AbstractMCMC = "2, 3, 4"
 DensityInterface = "0.4"
-<<<<<<< HEAD
 Setfield = "0.7.1, 0.8, 1"
-julia = "1.6"
-=======
-Setfield = "0.7.1, 0.8"
-julia = "~1.6.6, 1.7.3"
->>>>>>> 3e6f9937
+julia = "~1.6.6, 1.7.3"