[deps]
Distributions = "31c24e10-a181-5473-b8eb-7969acd0382f"
Documenter = "e30172f5-a6a5-5a46-863b-614d45cd2de4"
InvertedIndices = "41ab1584-1d38-5bbf-9106-f11c6c58b48f"
LinearAlgebra = "37e2e46d-f89d-539d-b4ee-838fcccc9c8e"
OffsetArrays = "6fe1bfb0-de20-5000-8ca7-80f57d26f881"
Random = "9a3f8284-a2c9-5f02-9a11-845980a1fd5c"
Setfield = "efcf1570-3423-57d1-acb7-fd33fddbac46"
SparseArrays = "2f01184e-e22b-5df5-ae63-d93ebab69eaf"
Test = "8dfed614-e22c-5e08-85e1-65c5234f0b40"

[compat]
Distributions = "0.25"
Documenter = "0.26.3, 0.27"
<<<<<<< HEAD
InvertedIndices = "1"
=======
OffsetArrays = "1"
>>>>>>> db1b65b1
Setfield = "0.7.1, 0.8, 1"
julia = "1"<|MERGE_RESOLUTION|>--- conflicted
+++ resolved
@@ -12,10 +12,7 @@
 [compat]
 Distributions = "0.25"
 Documenter = "0.26.3, 0.27"
-<<<<<<< HEAD
 InvertedIndices = "1"
-=======
 OffsetArrays = "1"
->>>>>>> db1b65b1
 Setfield = "0.7.1, 0.8, 1"
 julia = "1"